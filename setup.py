--- conflicted
+++ resolved
@@ -41,14 +41,11 @@
     'ipykernel',
     'traitlets',
     'cookiecutter',
-<<<<<<< HEAD
     'pandas',
     'numpy',
-    'elasticsearch'
-=======
+    'elasticsearch',
     'gitpython',
     'jsonschema'
->>>>>>> 33ed0ef5
 ]
 
 setup_args['include_package_data'] = True
