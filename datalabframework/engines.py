--- conflicted
+++ resolved
@@ -142,24 +142,17 @@
                 .load(**options)
         elif pmd['service'] == 'mssql':
             driver = "com.microsoft.sqlserver.jdbc.SQLServerDriver"
-<<<<<<< HEAD
-            obj = self._ctx.read.format('jdbc').option('url', url)\
-                   .option("dbtable", md['path']).option("driver", driver)\
-                   .option("user",pd['username']).option('password',pd['password'])\
-                   .load(**options)
-        elif pd['service'] == 'elastic':
-            uri = 'http://{}:{}/{}'.format(pd["hostname"], pd["port"], md['path'])
+            obj = self._ctx.read \
+                .format('jdbc') \
+                .option('url', url) \
+                .option("dbtable", rmd['path']) \
+                .option("driver", driver) \
+                .option("user", pmd['username']) \
+                .option('password', pmd['password']) \
+                .load(**options)
+        elif pmd['service'] == 'elastic':
+            uri = 'http://{}:{}/{}'.format(pmd["hostname"], pmd["port"], md['path'])
             obj = elastic_read(uri=uri, action=md["action"], query=md['query'], format="spark", sparkContext=self._ctx, **kargs)
-=======
-            obj = self._ctx.read\
-                .format('jdbc')\
-                .option('url', url)\
-                .option("dbtable", rmd['path'])\
-                .option("driver", driver)\
-                .option("user",pmd['username'])\
-                .option('password',pmd['password'])\
-                .load(**options)
->>>>>>> 33ed0ef5
         else:
             raise('downt know how to handle this')
 
@@ -237,13 +230,16 @@
 
         elif pmd['service'] == 'postgres':
             driver = "org.postgresql.Driver"
-<<<<<<< HEAD
-            return obj.write.format('jdbc').option('url', url)\
-                   .option("dbtable", md['path']).option("driver", driver)\
-                   .option("user",pd['username']).option('password',pd['password'])\
-                   .save(**kargs)
-        elif pd['service'] == 'elastic':
-            uri = 'http://{}:{}'.format(pd["hostname"], pd["port"])
+            obj.write \
+                .format('jdbc') \
+                .option('url', url) \
+                .option("dbtable", rmd['path']) \
+                .option("driver", driver) \
+                .option("user", pmd['username']) \
+                .option('password', pmd['password']) \
+                .save(**kargs)
+        elif pmd['service'] == 'elastic':
+            uri = 'http://{}:{}'.format(pmd["hostname"], pmd["port"])
 
             if "mode" in kargs and kargs.get("mode") == "overwrite":
                 mode = "overwrite"
@@ -253,6 +249,9 @@
             elatic_write(obj, uri, mode, md["index"], md["settings"], md["mappings"])
         else:
             raise('downt know how to handle this')
+
+        logger.info({'format': pmd['format'], 'service': pmd['service'], 'path': rmd['path'], 'url': md['url']},
+                    extra={'dlf_type': 'engine.write'})
 
 
 def elastic_read(uri, action, query, format="pandas", sparkContext=None, **kargs):
@@ -447,20 +446,6 @@
                                               doc_type=mappings["doc_type"]), maxlen=0)
     es.indices.refresh()
 
-=======
-            obj.write\
-                .format('jdbc')\
-                .option('url', url)\
-                .option("dbtable", rmd['path'])\
-                .option("driver", driver)\
-                .option("user",pmd['username'])\
-                .option('password',pmd['password'])\
-                .save(**kargs)
-        else:
-            raise('downt know how to handle this')
-
-        logger.info({'format':pmd['format'],'service':pmd['service'], 'path':rmd['path'], 'url':md['url']}, extra={'dlf_type':'engine.write'})
->>>>>>> 33ed0ef5
 
 def get(name):
     global engines
